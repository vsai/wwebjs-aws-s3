const path = require('path');
const fs = require('fs');
const AWS = require('@aws-sdk/client-s3')
const { S3Client, ListObjectsCommand, PutObjectCommand, HeadObjectCommand, GetObjectCommand, DeleteObjectCommand } = AWS

class AwsS3Store {
  /**
   * A class for storing authentication data of Whatsapp-web.js to AWS S3.
   * @example
   * For example usage see `example/index.js`.
   * @param {Object} options Specifies the params pattern.
   * @param {String} options.bucketName Specifies the S3 bucket name.
   * @param {String} options.remoteDataPath Specifies the remote path to save authentication files.
   * @param {Object} options.s3Client The S3Client instance after configuring the AWS SDK.
   * @param {Object} options.putObjectCommand  The PutObjectCommand class from `@aws-sdk/client-s3`.
   * @param {Object} options.headObjectCommand  The HeadObjectCommand class from `@aws-sdk/client-s3`.
   * @param {Object} options.getObjectCommand  The GetObjectCommand class from `@aws-sdk/client-s3`.
   * @param {Object} options.deleteObjectCommand  The DeleteObjectCommand class from `@aws-sdk/client-s3`.
   */
  constructor({ bucketName, remoteDataPath, s3Client } = {}) {
    if (!bucketName) throw new Error("A valid bucket name is required for AwsS3Store.");
    if (!remoteDataPath) throw new Error("A valid remote dir path is required for AwsS3Store.");
    // if (!s3Client) throw new Error("A valid S3Client instance is required for AwsS3Store.");
    this.bucketName = bucketName;
    this.remoteDataPath = remoteDataPath;
    this.s3Client = s3Client;
    this.debugEnabled = process.env.STORE_DEBUG === 'true';
  }

  async isValidConfig (options) {
    if (!options.session) {
      console.log('Error: A valid session is required for AwsS3Store.')
      return false
    }
    if (!this.bucketName) {
      console.log('Error: A valid bucket name is required for AwsS3Store.')
      return false
    }
    if (!this.remoteDataPath) {
      console.log('Error: A valid remote dir path is required for AwsS3Store.')
      return false
    }
    if (!this.s3Client) {
      console.log('Error: A valid S3Client instance is required for AwsS3Store.')
      return false
    }

    try {
      const result = await this.s3Client.send(new ListObjectsCommand({ Bucket: this.bucketName }))
      if (!result.$metadata) return false
      if (!result.$metadata.httpStatusCode) return false
      if (result.$metadata.httpStatusCode !== 200) return false
      return true
    } catch (error) {
      console.log('Error: Invalid AwsS3Store configuration', error)
      return true;
    }
  }

  async sessionExists(options) {
    this.debugLog('[METHOD: sessionExists] Triggered.');

    if (await this.isValidConfig(options) === false) return

    const remoteFilePath = path.join(this.remoteDataPath, `${options.session}.zip`).replace(/\\/g, '/');
    const params = {
      Bucket: this.bucketName,
      Key: remoteFilePath
    };
    try {
      await this.s3Client.send(new HeadObjectCommand(params));
      this.debugLog(`[METHOD: sessionExists] File found. PATH='${remoteFilePath}'.`);
      return true;
    } catch (err) {
      if (err.name === 'NoSuchKey' || err.name === 'NotFound') {
        this.debugLog(`[METHOD: sessionExists] File not found. PATH='${remoteFilePath}'.`);
        return false;
      }
      this.debugLog(`[METHOD: sessionExists] Error: ${err.message}`);
      // throw err;
      return
    }
  }

  async save(options) {
    this.debugLog('[METHOD: save] Triggered.');

    if (await this.isValidConfig(options) === false) return

    const remoteFilePath = path.join(this.remoteDataPath, `${options.session}.zip`).replace(/\\/g, '/');
    options.remoteFilePath = remoteFilePath;
<<<<<<< HEAD
    
    await this.#deletePrevious(options);
    
    try {
      const fileStream = fs.createReadStream(`${options.session}.zip`);
      const params = {
        Bucket: this.bucketName,
        Key: remoteFilePath,
        Body: fileStream,
        ACL: 'private',
        ContentType: 'application/zip'
      };
      await this.s3Client.send(new PutObjectCommand(params));
      this.debugLog(`[METHOD: save] File saved. PATH='${remoteFilePath}'.`);
    } catch (error) {
      this.debugLog(`[METHOD: save] Error: ${error.message}`);
      throw error;      
    }

=======
    // await this.#deletePrevious(options);

    const fileStream = fs.createReadStream(`/tmp/${options.session}.zip`);
    const params = {
      Bucket: this.bucketName,
      Key: remoteFilePath,
      Body: fileStream
    };
    await this.s3Client.send(new this.putObjectCommand(params));

    this.debugLog(`[METHOD: save] File saved. PATH='${remoteFilePath}'.`);
>>>>>>> 253de3f9
  }

  async extract(options) {
    this.debugLog('[METHOD: extract] Triggered.');

    if (await this.isValidConfig(options) === false) return

    const remoteFilePath = path.join(this.remoteDataPath, `${options.session}.zip`).replace(/\\/g, '/');
    const params = {
      Bucket: this.bucketName,
      Key: remoteFilePath
    };

    try {
      const fileStream = fs.createWriteStream(options.path);
      const response = await this.s3Client.send(new GetObjectCommand(params));
      await new Promise((resolve, reject) => {
        response.Body.pipe(fileStream)
          .on('error', reject)
          .on('finish', resolve);
      });
  
      this.debugLog(`[METHOD: extract] File extracted. REMOTE_PATH='${remoteFilePath}', LOCAL_PATH='${options.path}'.`);
    } catch (error) {
      this.debugLog(`[METHOD: extract] Error: ${error.message}`);
      throw error;
    }
  }

  async delete(options) {
    this.debugLog('[METHOD: delete] Triggered.');

    if (await this.isValidConfig(options) === false) return

    const remoteFilePath = path.join(this.remoteDataPath, `${options.session}.zip`).replace(/\\/g, '/');
    const params = {
      Bucket: this.bucketName,
      Key: remoteFilePath
    };
    try {
      await this.s3Client.send(new HeadObjectCommand(params));
      await this.s3Client.send(new DeleteObjectCommand(params));
      this.debugLog(`[METHOD: delete] File deleted. PATH='${remoteFilePath}'.`);
    } catch (err) {
      if (err.name === 'NoSuchKey' || err.name === 'NotFound') {
        this.debugLog(`[METHOD: delete] File not found. PATH='${remoteFilePath}'.`);
        return;
      } 
      this.debugLog(`[METHOD: delete] Error: ${err.message}`);
      // throw err;
      return
    }
  }

  async #deletePrevious(options) {
    this.debugLog('[METHOD: #deletePrevious] Triggered.');

    if (!options.remoteFilePath) throw new Error("A valid remote file path is required for AwsS3Store.");
    if (await this.isValidConfig(options) === false) return

    const params = {
      Bucket: this.bucketName,
      Key: options.remoteFilePath
    };
    try {
      await this.s3Client.send(new HeadObjectCommand(params));
      await this.s3Client.send(new DeleteObjectCommand(params));
      this.debugLog(`[METHOD: #deletePrevious] File deleted. PATH='${options.remoteFilePath}'.`);
    } catch (err) {
      if (err.name === 'NoSuchKey' || err.name === 'NotFound') {
        this.debugLog(`[METHOD: #deletePrevious] File not found. PATH='${options.remoteFilePath}'.`);
        return;
      }
      this.debugLog(`[METHOD: #deletePrevious] Error: ${err.message}`);
      // throw err;
      return
    }
  }

  debugLog(msg) {
    if (this.debugEnabled) {
      const timestamp = new Date().toISOString();
      console.log(`${timestamp} [STORE_DEBUG] ${msg}`);
    }
  }
}

module.exports = {
  AwsS3Store,
  S3Client
};<|MERGE_RESOLUTION|>--- conflicted
+++ resolved
@@ -89,9 +89,8 @@
 
     const remoteFilePath = path.join(this.remoteDataPath, `${options.session}.zip`).replace(/\\/g, '/');
     options.remoteFilePath = remoteFilePath;
-<<<<<<< HEAD
     
-    await this.#deletePrevious(options);
+    // await this.#deletePrevious(options);
     
     try {
       const fileStream = fs.createReadStream(`${options.session}.zip`);
@@ -109,19 +108,6 @@
       throw error;      
     }
 
-=======
-    // await this.#deletePrevious(options);
-
-    const fileStream = fs.createReadStream(`/tmp/${options.session}.zip`);
-    const params = {
-      Bucket: this.bucketName,
-      Key: remoteFilePath,
-      Body: fileStream
-    };
-    await this.s3Client.send(new this.putObjectCommand(params));
-
-    this.debugLog(`[METHOD: save] File saved. PATH='${remoteFilePath}'.`);
->>>>>>> 253de3f9
   }
 
   async extract(options) {
